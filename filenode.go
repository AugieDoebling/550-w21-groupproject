package main

import (
	"crypto/aes"
	"crypto/cipher"
	"encoding/hex"
	"fmt"
	"io/fs"
	"log"
	"math/rand"
	"net"
	"net/http"
	"net/rpc"
	"os"
	"path/filepath"
	"strconv"
	"strings"
	"time"

	"github.com/fsnotify/fsnotify"
)

const nodeCount = 3

var nodeAddresses = []string{"localhost:9000", "localhost:9001", "localhost:9002"}

// raft node states
const (
	Follower  = 0
	Candidate = 1
	Leader    = 2
)

// communication reply flags
const (
	Ack     = 0
	VoteYes = 1
	VoteNo  = 2
)

const (
	Create = 0
	Delete = 1
	Write  = 2
	Chmod  = 3
)

type FileServerNode struct {
	hostname         string
	election_timeout int
	status           int
	term             int
	leader_id        string
	timeout_ticker   time.Ticker
	received_hb      bool
	logs             []EntryLog
	IpAddress        net.IP
	dataDirectory    string
	changeIgnore     map[string]bool
	init_hb          bool

	// stubbing
	shouldStub bool

	//encryption
	gcm       cipher.AEAD
	nonceSize int
}

type EntryLog struct {
	Id        int
	FileName  string
	FilePath  string
	FileData  []byte
	EventType int
	NodeID    string
	IsDir     bool
	IpAddress net.IP

	Term  int
	Index int
}

type Heartbeat struct {
	Term      int
	Leader_id string
}

// rpc listener for vote request
// takes term of candidate requesting votes and returns VoteNo or VoteYes
func (n *FileServerNode) RequestVote(term_num int, reply *int) error {
	if term_num > n.term {
		*reply = VoteYes
		n.term = term_num
	} else {
		*reply = VoteNo
	}
	return nil
}

// Call an election
func AnnounceCandidacy(n *FileServerNode) {
	// 1. Increment term and switch to candidate
	n.term++
	n.status = Candidate

	println("announcing candidacy")

	// 2. request votes from all other nodes
	voteCount := 0
	nodeResponses := nodeCount

	for _, node := range nodeAddresses {
		// Rather than sending RPC call to yourself, just vote for yourself.
		if node == n.hostname {
			voteCount++
			continue
		}

		client, httpError := rpc.DialHTTP("tcp", node)
		if httpError != nil {
			println(node, " - offline")
			// println(" - node",  down")
			nodeResponses -= 1
			continue
		}
		res := VoteNo
		clientErr := client.Call("FileServerNode.RequestVote", n.term, &res)
		if clientErr != nil {
			fmt.Println("Error: FileServerNode.RequestVote()", clientErr)
			continue
		}

		println(node, "voted", res)

		if res == VoteYes {
			voteCount++
		}
	}

	println("received", voteCount, "votes")

	// 3. If you win the election, become a leader
	if voteCount > (nodeResponses / 2.0) {
		n.status = Leader
		println("i am the leader - term", n.term)
	}
}

// rpc listener for leader heartbeat
// takes id of heartbeating leader and responds with ack
func (n *FileServerNode) LeaderHeartbeat(heartbeat *Heartbeat, reply *int) error {
	if n.term <= heartbeat.Term {
		n.leader_id = heartbeat.Leader_id
		n.status = Follower
		n.term = heartbeat.Term
		// mark that we've received a heartbeat this timeout cycle
		n.received_hb = true
		// println("Heartbeat receieved")
		// println("received heartbeat from leader", heartbeat.Leader_id, heartbeat.Term)
		if !n.init_hb {
			InitializeNewNode(n)
			n.init_hb = true
		}
	}

	*reply = Ack
	return nil
}

func WriteToLeaderLog(event fsnotify.Event, node *FileServerNode) {
	if node.status != Leader {
		return
	}
	if event.Op&fsnotify.Create == fsnotify.Create || event.Op&fsnotify.Write == fsnotify.Write {
		rawFileData, readErr := os.ReadFile(event.Name)
		if readErr != nil {
			println("UNABLE TO READ FILE", event.Name)
		}
		fileStat, err := os.Stat(event.Name)
		if err != nil {
			log.Println(err)
		}

		fmt.Println("Is Directory: ", fileStat.IsDir())

		println("File found:", event.Name)
		parsedFileName := strings.Replace(event.Name, node.dataDirectory+"/", "", 1)
		newEntryLog := EntryLog{
			Id:        (len(node.logs)),
			FileName:  parsedFileName,
			FileData:  rawFileData,
			EventType: Write,
			NodeID:    node.hostname,
			IpAddress: node.IpAddress,
			Term:      node.term,
			IsDir:     fileStat.IsDir(),
			Index:     len(node.logs) + 1,
		}
		node.logs = append(node.logs, newEntryLog)
	} else if event.Op&fsnotify.Remove == fsnotify.Remove {
		parsedFileName := strings.Replace(event.Name, node.dataDirectory+"/", "", 1)
		newEntryLog := EntryLog{
			Id:        (len(node.logs)),
			FileName:  parsedFileName,
			FileData:  []byte{},
			EventType: Delete,
			NodeID:    node.hostname,
			IpAddress: node.IpAddress,
			Term:      node.term,
			IsDir:     false,
			Index:     len(node.logs) + 1,
		}
		node.logs = append(node.logs, newEntryLog)
	}
	println(len(node.logs))
}

func (n *FileServerNode) RequestLogs(requestingNode *FileServerNode, reply *[]EntryLog) error {
	if n.status == Leader {
		println(len(n.logs))
		*reply = n.logs
	}
	return nil
}

func InitializeNewNode(node *FileServerNode) error {
	if node.leader_id == "" {
		// InitializeNewNode(node)
		return nil
	}
	logs := []EntryLog{}
	client, httpError := rpc.DialHTTP("tcp", node.leader_id)
	if httpError != nil {
		println("could not communicate with node - ", node.leader_id)
		return httpError
	}

	receiveErr := client.Call("FileServerNode.RequestLogs", node, &logs)
	if receiveErr != nil {
		println("error while requesting logs", receiveErr.Error())
		return receiveErr
	}
	println(len(logs))
	println(logs)

	for i := 0; i < len(logs); i++ {
		PerformLogFileChanges(node, logs[i])
	}
	return nil
}

func PerformLogFileChanges(n *FileServerNode, log EntryLog) {
	if log.EventType != Delete {
		if log.IsDir {
			dirPath := fmt.Sprintf("%s%c%s", n.dataDirectory, os.PathSeparator, log.FileName)
			ignoreNextChange(n, dirPath)
			mkdirErr := os.Mkdir(dirPath, 0755)
			if mkdirErr != nil {
				println("Unable to create directory", dirPath, mkdirErr.Error())
			}
		} else {
			writeToDataDirectory(n, log.FileName, log.FileData)
		}
	} else {
		ignoreNextChange(n, log.FileName)

		deleteErr := os.Remove(log.FileName)
		if deleteErr != nil {
			println("Unable to delete file", log.FileName, deleteErr.Error())
		}
	}
}

func WatchTimer(node *FileServerNode) {
	for {
		select {
		case <-node.timeout_ticker.C:
			if (!node.received_hb) && node.status == Follower {
				AnnounceCandidacy(node)
			}
			node.received_hb = false
		}
	}
}

func sendHeartbeat(n *FileServerNode, sendToNode string) {
	client, httpError := rpc.DialHTTP("tcp", sendToNode)
	if httpError != nil {

		return
	}
	res := 0

	hb := new(Heartbeat)
	hb.Term = n.term
	hb.Leader_id = n.hostname

	clientErr := client.Call("FileServerNode.LeaderHeartbeat", hb, &res)
	if clientErr != nil {
		fmt.Println("Error: FileServerNode.LeaderHeartbeat", clientErr)
		return
	}

}

func sendHeartbeatWhenLeader(node *FileServerNode) {
	for range time.Tick(50 * time.Millisecond) {
		if node.status == Leader {
			// print("sending heartbeats (term ", node.term, ") : ")
			for _, i := range nodeAddresses {
				if i != node.hostname {
					go sendHeartbeat(node, i)
				}
			}
			// println()
		}
	}
}

type FileMessage struct {
	FileName string
	Data     []byte
}

func writeToDataDirectory(node *FileServerNode, fileName string, data []byte) bool {
	filePath := fmt.Sprintf("%s%c%s", node.dataDirectory, os.PathSeparator, fileName)
	ignoreNextChange(node, filePath)

	writeErr := os.WriteFile(filePath, data, 0644)
	if writeErr != nil {
		println("Unable to write to file", filePath, writeErr)
		return false
	}

	return true
}

func (node *FileServerNode) ReceiveCreateFile(file FileMessage, reply *int) error {
	println("received file - name", file.FileName, "data - ", string(file.Data))
	*reply = 1

	decryptedData, decryptErr := decrypt(node, file.Data)
	if decryptErr != nil {
		*reply = 0
		println("Unable to decrypt data")
	}

	writeSuccess := writeToDataDirectory(node, file.FileName, decryptedData)
	if !writeSuccess {
		*reply = 0
	}

	return nil

}

<<<<<<< HEAD
func sendFileDataAll(node *FileServerNode, fileName string, data []byte) {

	for _, dest := range nodeAddresses {
		if dest != node.hostname {
			go sendFileData(node, fileName, data, dest)
		}

	}
}

=======
>>>>>>> f8306691
func sendFileData(node *FileServerNode, fileName string, data []byte, nodeAddress string) {
	var message = FileMessage{
		FileName: getRelativeFileName(node, fileName),
		Data:     encrypt(node, data),
	}

	client, httpError := rpc.DialHTTP("tcp", nodeAddress)
	if httpError != nil {
		println("could not communicate with node - ", nodeAddress)
		return
	}
	res := 0

	receiveErr := client.Call("FileServerNode.ReceiveCreateFile", message, &res)
	if receiveErr != nil || res != 1 {
		println("error while sending file")
		return
	}
}

func sendFile(node *FileServerNode, fileName string) {
	// read file contents
	rawFileData, readErr := os.ReadFile(fileName)
	if readErr != nil {
		println("UNABLE TO READ FILE", fileName)
		return
	}

	stubData := []byte("file stub for fMitosis file larger than 1mb")

	fil, _ := os.Stat(fileName)
	// if its less than a megabyte, send
	println("filesize", fil.Size())

	for _, dest := range nodeAddresses {
		if dest == node.hostname {
			continue
		}

		if dest == node.leader_id || fil.Size() < 1048576 || !node.shouldStub {
			go sendFileData(node, fileName, rawFileData, dest)
		} else {
			go sendFileData(node, fmt.Sprintf("%s.fmit", fileName), stubData, dest)
		}
	}
}

func getRelativeFileName(node *FileServerNode, filename string) string {
	return strings.Replace(filename, node.dataDirectory+"/", "", 1)
}

func (node *FileServerNode) RequestDowloadFullFile(stubName string, reply *int) error {
	println("attempting to download full file", stubName)

	*reply = 1

	fileName := stubName[:len(stubName)-5]

	// download file
	message := FileMessage{}

	client, httpError := rpc.DialHTTP("tcp", node.leader_id)
	if httpError != nil {
		println("could not communicate with node - ", node.leader_id)
		return httpError
	}

	receiveErr := client.Call("FileServerNode.FileDownload", fileName, &message)
	if receiveErr != nil {
		println("error while sending file", receiveErr.Error())
		return receiveErr
	}

	// write the new file
	writeSuccess := writeToDataDirectory(node, fileName, message.Data)
	if !writeSuccess {
		*reply = 0
		return nil
	}

	// remove file stub
	stubPath := fmt.Sprintf("%s%c%s", node.dataDirectory, os.PathSeparator, stubName)
	println("remove stub", stubPath)

	ignoreNextChange(node, stubPath)

	removeStubSuccess := os.Remove(stubPath)
	if removeStubSuccess != nil {
		*reply = 0
		println("unable to remove", stubPath)
		return removeStubSuccess
	}

	return nil
}

func (node *FileServerNode) FileDownload(fileName string, reply *FileMessage) error {
	println("serving", fileName)

	message := FileMessage{
		FileName: fileName,
	}

	filePath := fmt.Sprintf("%s/%s", node.dataDirectory, fileName)

	var readErr error
	message.Data, readErr = os.ReadFile(filePath)
	if readErr != nil {
		println("unable to read file ", filePath)
		return readErr
	}

	*reply = message

	return nil
}

func (node *FileServerNode) ReceiveDeleteFile(fileName string, reply *int) error {
	println("deleting file at", fileName)

	*reply = 1
	baseFileName := strings.Replace(fileName, ".fmit", "", 1)

	filePath := fmt.Sprintf("%s%c%s", node.dataDirectory, os.PathSeparator, baseFileName)
	stubPath := fmt.Sprintf("%s%c%s.fmit", node.dataDirectory, os.PathSeparator, baseFileName)

	toDelete := ""

	// of file exists
	if _, err := os.Stat(filePath); err == nil {
		toDelete = filePath
	} else if _, err := os.Stat(stubPath); err == nil {
		toDelete = stubPath
	}

	if len(toDelete) != 0 {
		ignoreNextChange(node, toDelete)

		deleteErr := os.Remove(toDelete)
		if deleteErr != nil {
			*reply = 0
			println("Unable to delete file", toDelete, deleteErr.Error())
		}
	}

	return nil
}

func deleteFileAll(node *FileServerNode, fileName string) {
	for _, dest := range nodeAddresses {
		if dest != node.hostname {
			go deleteFile(node, fileName, dest)
		}
	}
}

func deleteFile(node *FileServerNode, fileName string, destAddress string) {

	relativeFileName := getRelativeFileName(node, fileName)

	client, httpError := rpc.DialHTTP("tcp", destAddress)
	if httpError != nil {
		println("could not communicate with node - ", destAddress)
		return
	}
	res := 0

	receiveErr := client.Call("FileServerNode.ReceiveDeleteFile", relativeFileName, &res)
	if receiveErr != nil || res != 1 {
		println("error while deleting file")
		return
	}

}

func (node *FileServerNode) ReceiveCreateDirectory(dir string, reply *int) error {
	println("creating directory at", dir)

	*reply = 1

	dirPath := fmt.Sprintf("%s%c%s", node.dataDirectory, os.PathSeparator, dir)

	ignoreNextChange(node, dirPath)

	mkdirErr := os.Mkdir(dirPath, 0755)
	// deleteErr := os.Remove(filePath)
	if mkdirErr != nil {
		*reply = 0
		println("Unable to create directory", dirPath, mkdirErr.Error())
	}

	return nil
}

func createDirectoryAll(node *FileServerNode, dir string) {
	for _, dest := range nodeAddresses {
		if dest != node.hostname {
			go createDirectory(node, dir, dest)
		}
	}
}

func createDirectory(node *FileServerNode, dir string, destintation string) {
	relativeDirName := getRelativeFileName(node, dir)

	client, httpError := rpc.DialHTTP("tcp", destintation)
	if httpError != nil {
		println("could not communicate with node - ")
		return
	}
	res := 0

	receiveErr := client.Call("FileServerNode.ReceiveCreateDirectory", relativeDirName, &res)
	if receiveErr != nil || res != 1 {
		println("error while creating directory")
		return
	}

}

func ignoreNextChange(node *FileServerNode, filePath string) {
	println("ignoring next change", filePath)
	node.changeIgnore[filePath] = true
}

func ignoreExists(node *FileServerNode, filePath string) bool {
	ignore, present := node.changeIgnore[filePath]

	if ignore {
		node.changeIgnore[filePath] = false
	}

	return ignore && present
}

// encryption
func initEncryption(node *FileServerNode) {
	key, readErr := os.ReadFile("encryptionkey.txt")
	if readErr != nil {
		panic("UNABLE TO READ ENCRYPTION KEY")
	}

	block, err := aes.NewCipher(key)
	if err != nil {
		fmt.Printf("Error reading key: %s\n", err.Error())
		os.Exit(1)
	}

	fmt.Printf("Key: %s\n", hex.EncodeToString(key))

	node.gcm, err = cipher.NewGCM(block)
	if err != nil {
		fmt.Printf("Error initializing AEAD: %s\n", err.Error())
		os.Exit(1)
	}

	node.nonceSize = node.gcm.NonceSize()
}

func randBytes(length int) []byte {
	b := make([]byte, length)
	rand.Read(b)
	return b
}

func encrypt(node *FileServerNode, plaintext []byte) (ciphertext []byte) {
	nonce := randBytes(node.nonceSize)
	c := node.gcm.Seal(nil, nonce, plaintext, nil)
	return append(nonce, c...)
}

func decrypt(node *FileServerNode, ciphertext []byte) (plaintext []byte, err error) {
	if len(ciphertext) < node.nonceSize {
		return nil, fmt.Errorf("Ciphertext too short.")
	}
	nonce := ciphertext[0:node.nonceSize]
	msg := ciphertext[node.nonceSize:]
	return node.gcm.Open(nil, nonce, msg, nil)
}

// each node watches for changes and notifies leader when relevant change occurs
// leader writes the change to the log

// todo
// leader change listener - augie
// finish watcher - nicks
// get ip address for the pi's and store that to the logs - nicks
// method to call leader change (writes the log) from the node with a change
// node get changes listener - augie
// node get changes client - with file transfer - augie

// todo continuing / strech
// file transfer encryption
// chmod command
// merge conflicts
// file server capability - load balancer out of the leader

func watchPath(node *FileServerNode, path string) {
	watcher, err := fsnotify.NewWatcher()
	if err != nil {
		log.Fatal(err)
	}

	println("New watcher watching", path)
	watcher.Add(path)

	defer watcher.Close()
	for {
		select {
		case event, ok := <-watcher.Events:
			if !ok {
				return
			}
			// log.Println("event:", event)

			// ignore all filename starting with .
			if strings.HasPrefix(filepath.Base(event.Name), ".") {
				// println("ignoring event for file", event.Name)
				continue
			}

			// if not chmod
			if event.Op&fsnotify.Chmod != fsnotify.Chmod {
				WriteToLeaderLog(event, node)
				if ignoreExists(node, event.Name) {
					println("found ignore for ", event.Name)
					continue
				}
				println("did not find ignore for", event.Name)

			}

			if event.Op&fsnotify.Rename == fsnotify.Rename {
				deleteFileAll(node, event.Name)
				continue
			}

			if event.Op&fsnotify.Write == fsnotify.Write {
				// log.Println("modified file:", event.Name)
				println("*** WRITE -", event.Name)
				// We add RPC functions to commit file change logs to leader
				sendFile(node, event.Name)
			}
			if event.Op&fsnotify.Remove == fsnotify.Remove {
				println("*** DELETE -", event.Name)
				deleteFileAll(node, event.Name)
				// We need to check if the path is outside working directory
				// fileStat, err := os.Stat(event.Name)
				// if err != nil {
				// 	log.Println(err)
				// }

			}
			if event.Op&fsnotify.Create == fsnotify.Create {
				println("*** CREATE -", event.Name)
				fileStat, err := os.Stat(event.Name)
				if err != nil {
					log.Println(err)
				}

				// fmt.Println("File Name:", fileStat.Name())        // Base name of the file
				// fmt.Println("Size:", fileStat.Size())             // Length in bytes for regular files
				// fmt.Println("Permissions:", fileStat.Mode())      // File mode bits
				// fmt.Println("Last Modified:", fileStat.ModTime()) // Last modification time

				fmt.Println("Is Directory: ", fileStat.IsDir())
				if fileStat.IsDir() {
					createDirectoryAll(node, event.Name)
					go watchPath(node, event.Name)
				} else {
					sendFile(node, event.Name)
				}

				// We add RPC functions to commit file change logs to leader
			}

		case err, ok := <-watcher.Errors:
			if !ok {
				return
			}
			log.Println("error:", err)
		}
	}

}

func watchForChanges(node *FileServerNode) {
	filepath.WalkDir(node.dataDirectory, func(path string, d fs.DirEntry, err error) error {
		if d.IsDir() {
			go watchPath(node, path)
		}
		return nil
	})
}

func createNode(listenPort int, dataDirectory string, hostname string) {
	node := new(FileServerNode)
	node.status = Follower
<<<<<<< HEAD
	// if listenPort == 9000 {
	// node.status = Leader
	// }
=======
>>>>>>> f8306691
	node.hostname = hostname
	// set the leader as uninitialized
	node.leader_id = ""
	// set the election timeout
	node.election_timeout = rand.Intn(3000-1500) + 1500
	// start the timer
	node.timeout_ticker = *time.NewTicker(time.Second)
	// initialize empty logs
	node.logs = []EntryLog{
		{
			Term:  -1,
			Index: 0,
		},
	}

	// set to false to always send full files
	node.shouldStub = true

	node.changeIgnore = make(map[string]bool)

	node.dataDirectory = dataDirectory

	node.IpAddress = GetOutboundIP()

	node.init_hb = false

	initEncryption(node)

	go WatchTimer(node)
	go sendHeartbeatWhenLeader(node)
	watchForChanges(node)
	rpc.Register(node)
	rpc.HandleHTTP()
	http.ListenAndServe(fmt.Sprintf(":%d", listenPort), nil)

}

// FS Notify to watch file changes

// https://github.com/fsnotify/fsnotify

// https://github.com/radovskyb/watcher

// https://medium.com/@skdomino/watch-this-file-watching-in-go-5b5a247cf71f

func main() {
	log.SetFlags(log.Lmicroseconds)
	rand.Seed(time.Now().UnixNano())

	listenPort := 9000
	dataDir := ""
	hostname := ""

	if len(os.Args) == 4 {
		dataDir = os.Args[1]
		listenPort, _ = strconv.Atoi(os.Args[2])
		hostname = os.Args[3]
	} else {
		println("usage : go run filenode.go <data_directory> <listener_port> <hostname>")
		os.Exit(0)
	}

	println("Starting node listening on port:", listenPort)
	println("data directory : ", dataDir)
	createNode(listenPort, dataDir, hostname)
}

func GetOutboundIP() net.IP {
	conn, err := net.Dial("udp", "8.8.8.8:80")
	if err != nil {
		log.Fatal(err)
	}
	defer conn.Close()

	localAddr := conn.LocalAddr().(*net.UDPAddr)

	return localAddr.IP
}<|MERGE_RESOLUTION|>--- conflicted
+++ resolved
@@ -355,19 +355,6 @@
 
 }
 
-<<<<<<< HEAD
-func sendFileDataAll(node *FileServerNode, fileName string, data []byte) {
-
-	for _, dest := range nodeAddresses {
-		if dest != node.hostname {
-			go sendFileData(node, fileName, data, dest)
-		}
-
-	}
-}
-
-=======
->>>>>>> f8306691
 func sendFileData(node *FileServerNode, fileName string, data []byte, nodeAddress string) {
 	var message = FileMessage{
 		FileName: getRelativeFileName(node, fileName),
@@ -766,12 +753,6 @@
 func createNode(listenPort int, dataDirectory string, hostname string) {
 	node := new(FileServerNode)
 	node.status = Follower
-<<<<<<< HEAD
-	// if listenPort == 9000 {
-	// node.status = Leader
-	// }
-=======
->>>>>>> f8306691
 	node.hostname = hostname
 	// set the leader as uninitialized
 	node.leader_id = ""
